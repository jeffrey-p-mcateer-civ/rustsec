--- conflicted
+++ resolved
@@ -1,10 +1,6 @@
 //! The `~/.cargo/audit.toml` configuration file
 
-<<<<<<< HEAD
-use abscissa_core::Config;
 use rustsec::database::package_scope::{PackageScope, PackageSource};
-=======
->>>>>>> f7ad3159
 use rustsec::{
     advisory,
     platforms::target::{Arch, OS},
@@ -167,7 +163,7 @@
 }
 
 /// Packages configuration
-#[derive(Clone, Config, Debug, Default, Deserialize, Serialize)]
+#[derive(Clone, Debug, Default, Deserialize, Serialize)]
 #[serde(deny_unknown_fields)]
 pub struct PackageConfig {
     /// Package scope which should be considered for querying for vulnerabilities.
